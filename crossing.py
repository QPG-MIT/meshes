--- conflicted
+++ resolved
@@ -365,7 +365,6 @@
     def n_splitter(self) -> int:
         return 1
 
-<<<<<<< HEAD
     def __init__(self):
         r"""
         Class implementing the symmetric crossing.
@@ -381,7 +380,6 @@
         return np.array([[np.exp(1j*phi)*(S + 1j*C*S_2a),  1j*C*C_2a],
                          [1j*C*C_2a, np.exp(-1j*phi)*(S - 1j*C*S_2a)]])
     
-=======
 class MZICrossing3(Crossing):
     _X: Crossing
     @property
@@ -421,7 +419,6 @@
 
 
 
->>>>>>> 83c7dd9c
 class CartesianCrossing(Crossing):
     @property
     def n_phase(self) -> int:
